--- conflicted
+++ resolved
@@ -982,13 +982,7 @@
                         pair = [i,j]
             self.beta = beta[0]
 
-<<<<<<< HEAD
-        return v,a
-    
-    
-=======
-
->>>>>>> 441f7f5e
+
 class Camera:
     """ 
     Class that describes a single camera in the scene
